import chainer
import torch

<<<<<<< HEAD
from e2e_asr_th import torch_is_old
=======
>>>>>>> c77b3ca2
import lm_chainer
import lm_pytorch


def transfer_lstm(ch_lstm, th_lstm):
    ch_lstm.upward.W.data[:] = 1
    th_lstm.weight_ih.data[:] = torch.from_numpy(ch_lstm.upward.W.data)
    ch_lstm.upward.b.data[:] = 1
    th_lstm.bias_hh.data[:] = torch.from_numpy(ch_lstm.upward.b.data)
    # NOTE: only lateral weight can directly transfer
    # rest of the weights and biases have quite different placements
    th_lstm.weight_hh.data[:] = torch.from_numpy(ch_lstm.lateral.W.data)
    th_lstm.bias_ih.data.zero_()


def transfer_lm(ch_rnnlm, th_rnnlm):
    assert isinstance(ch_rnnlm, lm_chainer.RNNLM)
    assert isinstance(th_rnnlm, lm_pytorch.RNNLM)
    th_rnnlm.embed.weight.data = torch.from_numpy(ch_rnnlm.embed.W.data)
    transfer_lstm(ch_rnnlm.l1, th_rnnlm.l1)
    transfer_lstm(ch_rnnlm.l2, th_rnnlm.l2)
    th_rnnlm.lo.weight.data = torch.from_numpy(ch_rnnlm.lo.W.data)
    th_rnnlm.lo.bias.data = torch.from_numpy(ch_rnnlm.lo.b.data)


def test_lm():
    n_vocab = 3
    n_units = 2
    batchsize = 5
    rnnlm_ch = lm_chainer.ClassifierWithState(lm_chainer.RNNLM(n_vocab, n_units))
    rnnlm_th = lm_pytorch.ClassifierWithState(lm_pytorch.RNNLM(n_vocab, n_units))
    transfer_lm(rnnlm_ch.predictor, rnnlm_th.predictor)
    import numpy
    # TODO(karita) implement weight transfer
    # numpy.testing.assert_equal(rnnlm_ch.predictor.embed.W.data, rnnlm_th.predictor.embed.weight.data.numpy())
    # numpy.testing.assert_equal(rnnlm_ch.predictor.l1.upward.b.data, rnnlm_th.predictor.l1.bias_ih.data.numpy())
    # numpy.testing.assert_equal(rnnlm_ch.predictor.l1.upward.W.data, rnnlm_th.predictor.l1.weight_ih.data.numpy())
    # numpy.testing.assert_equal(rnnlm_ch.predictor.l1.lateral.W.data, rnnlm_th.predictor.l1.weight_hh.data.numpy())
    # numpy.testing.assert_equal(rnnlm_ch.predictor.l2.upward.b.data, rnnlm_th.predictor.l2.bias_ih.data.numpy())
    # numpy.testing.assert_equal(rnnlm_ch.predictor.l2.upward.W.data, rnnlm_th.predictor.l2.weight_ih.data.numpy())
    # numpy.testing.assert_equal(rnnlm_ch.predictor.l2.lateral.W.data, rnnlm_th.predictor.l2.weight_hh.data.numpy())
    # numpy.testing.assert_equal(rnnlm_ch.predictor.lo.b.data, rnnlm_th.predictor.lo.bias.data.numpy())
    # numpy.testing.assert_equal(rnnlm_ch.predictor.lo.W.data, rnnlm_th.predictor.lo.weight.data.numpy())

    # test prediction equality
    x = torch.from_numpy(numpy.random.randint(n_vocab, size=(batchsize))).long()
    with torch.no_grad(), chainer.no_backprop_mode(), chainer.using_config('train', False):
        rnnlm_th.predictor.eval()
        state_th, y_th = rnnlm_th.predictor(None, x.long())
        state_ch, y_ch = rnnlm_ch.predictor(None, x.data.numpy())
        for k in state_ch.keys():
            print(k)
            print(state_th[k].data.numpy())
            print(state_ch[k].data)
            numpy.testing.assert_allclose(state_th[k].data.numpy(), state_ch[k].data, 1e-5)
        print("y")
        print(y_th.data.numpy())
        print(y_ch.data)
        numpy.testing.assert_allclose(y_th.data.numpy(), y_ch.data, 1e-5)<|MERGE_RESOLUTION|>--- conflicted
+++ resolved
@@ -1,10 +1,6 @@
 import chainer
 import torch
 
-<<<<<<< HEAD
-from e2e_asr_th import torch_is_old
-=======
->>>>>>> c77b3ca2
 import lm_chainer
 import lm_pytorch
 
